
//
// This source file is part of appleseed.
// Visit http://appleseedhq.net/ for additional information and resources.
//
// This software is released under the MIT license.
//
// Copyright (c) 2010-2013 Francois Beaune, Jupiter Jazz Limited
// Copyright (c) 2014 Francois Beaune, The appleseedhq Organization
//
// Permission is hereby granted, free of charge, to any person obtaining a copy
// of this software and associated documentation files (the "Software"), to deal
// in the Software without restriction, including without limitation the rights
// to use, copy, modify, merge, publish, distribute, sublicense, and/or sell
// copies of the Software, and to permit persons to whom the Software is
// furnished to do so, subject to the following conditions:
//
// The above copyright notice and this permission notice shall be included in
// all copies or substantial portions of the Software.
//
// THE SOFTWARE IS PROVIDED "AS IS", WITHOUT WARRANTY OF ANY KIND, EXPRESS OR
// IMPLIED, INCLUDING BUT NOT LIMITED TO THE WARRANTIES OF MERCHANTABILITY,
// FITNESS FOR A PARTICULAR PURPOSE AND NONINFRINGEMENT. IN NO EVENT SHALL THE
// AUTHORS OR COPYRIGHT HOLDERS BE LIABLE FOR ANY CLAIM, DAMAGES OR OTHER
// LIABILITY, WHETHER IN AN ACTION OF CONTRACT, TORT OR OTHERWISE, ARISING FROM,
// OUT OF OR IN CONNECTION WITH THE SOFTWARE OR THE USE OR OTHER DEALINGS IN
// THE SOFTWARE.
//

#ifndef APPLESEED_STUDIO_MAINWINDOW_MAINWINDOW_H
#define APPLESEED_STUDIO_MAINWINDOW_MAINWINDOW_H

// appleseed.studio headers.
#include "debug/benchmarks/benchmarkwindow.h"
#include "debug/tests/testwindow.h"
#include "mainwindow/project/projectmanager.h"
#include "mainwindow/rendering/renderingmanager.h"
#include "mainwindow/rendering/rendertab.h"
#include "mainwindow/qtlogtarget.h"
#include "mainwindow/rendersettingswindow.h"
#include "mainwindow/statusbar.h"

// appleseed.renderer headers.
#include "renderer/api/utility.h"

// Qt headers.
#include <QFileSystemWatcher>
#include <QMainWindow>
#include <QObject>

// Standard headers.
#include <map>
#include <memory>
#include <string>
#include <vector>

// Forward declarations.
namespace appleseed { namespace studio { class AttributeEditor; } }
namespace appleseed { namespace studio { class ProjectExplorer; } }
namespace Ui        { class MainWindow; }
class QAction;
class QCloseEvent;
class QPoint;
class QRect;
class QString;
class QStringList;
class QWidget;
class QDragEnterEvent;
class QDropEvent;

namespace appleseed {
namespace studio {

//
// appleseed.studio's main window.
//

class MainWindow
  : public QMainWindow
{
    Q_OBJECT

  public:
    // Constructor.
    explicit MainWindow(QWidget* parent = 0);

    // Destructor.
    ~MainWindow();

    void open_project(const QString& filepath);
    void open_and_render_project(const QString& filepath, const QString& configuration);

  private:
    // Not wrapped in std::auto_ptr<> to avoid pulling in the UI definition code.
    Ui::MainWindow*                         m_ui;

    QAction*                                m_action_new_project;
    QAction*                                m_action_open_project;
    QAction*                                m_clear_open_recent_menu;
    QAction*                                m_action_save_project;
    QAction*                                m_action_start_interactive_rendering;
    QAction*                                m_action_start_final_rendering;
    QAction*                                m_action_stop_rendering;

    std::vector<QAction*>                   m_recently_opened;

    StatusBar                               m_status_bar;
    std::auto_ptr<QtLogTarget>              m_log_target;

    renderer::ParamArray                    m_settings;

    std::auto_ptr<RenderSettingsWindow>     m_render_settings_window;
    std::auto_ptr<TestWindow>               m_test_window;
    std::auto_ptr<BenchmarkWindow>          m_benchmark_window;

    ProjectManager                          m_project_manager;
    ProjectExplorer*                        m_project_explorer;
    AttributeEditor*                        m_attribute_editor;
    RenderingManager                        m_rendering_manager;
    QFileSystemWatcher*                     m_watcher;

    typedef std::map<std::string, RenderTab*> RenderTabCollection;
    typedef std::map<std::string, RenderTab::State> RenderTabStateCollection;

    RenderTabCollection                     m_render_tabs;

    struct StateBeforeProjectOpen
    {
        bool                                m_is_rendering;
        RenderTabStateCollection            m_render_tab_states;
    };

    std::auto_ptr<StateBeforeProjectOpen>   m_state_before_project_open;

    void build_menus();
    void build_override_shading_menu_item();
    void update_override_shading_menu_item();

    void build_recent_files_menu();
    void update_recent_files_menu(const QString& filepath);
    void update_recent_files_menu(const QStringList& files);

    void build_toolbar();
    void build_log_panel();
    void build_project_explorer();

    void build_connections();

    void print_startup_information();

    renderer::ParamArray get_project_params(const char* configuration_name) const;

    void save_state_before_project_open();
    void restore_state_after_project_open();

    bool can_close_project();
    void on_project_change();

    void update_workspace();
    void update_project_explorer();
    void update_window_title();

    void set_file_widgets_enabled(const bool is_enabled);
    void set_project_explorer_enabled(const bool is_enabled);
    void set_rendering_widgets_enabled(const bool is_enabled, const bool is_rendering);

    void recreate_render_widgets();
    void remove_render_widgets();
    void add_render_widget(const QString& label);
<<<<<<< HEAD
    void file_change_watcher();
=======
    void dragEnterEvent(QDragEnterEvent* event);
    void dropEvent(QDropEvent* event);
>>>>>>> 410ca478

    void start_rendering(const bool interactive);

    void save_ui_state();
    void restore_ui_state();

    virtual void closeEvent(QCloseEvent* event);

  private slots:
    void slot_new_project();
    void slot_open_project();
    void slot_open_recent();
    void slot_clear_open_recent_files_menu();
    void slot_open_cornellbox_builtin_project();
    void slot_reload_project();
    void slot_open_project_complete(const QString& filepath, const bool successful);
    void slot_save_project();
    void slot_save_project_as();

    void slot_project_modified();
    void slot_frame_modified();

    void slot_start_interactive_rendering();
    void slot_start_final_rendering();
    void slot_start_rendering_once(
        const QString&  filepath,
        const QString&  configuration,
        const bool      successful);
    void slot_rendering_end();

    void slot_clear_shading_override();
    void slot_set_shading_override();

    void slot_clear_render_region();
    void slot_set_render_region(const QRect& rect);

    void slot_camera_changed();

    void slot_show_render_settings_window();
    void slot_show_test_window();
    void slot_show_benchmark_window();
    void slot_show_about_window();

    void slot_load_settings();
    void slot_save_settings();
    void slot_file_changed(const QString& path);

    void slot_filter_text_changed(const QString& pattern);
    void slot_clear_filter();

    void slot_render_widget_context_menu(const QPoint& point);
    void slot_save_frame();
    void slot_save_all_aovs();
    void slot_quicksave_all_aovs();
    void slot_clear_frame();
};

}       // namespace studio
}       // namespace appleseed

#endif  // !APPLESEED_STUDIO_MAINWINDOW_MAINWINDOW_H<|MERGE_RESOLUTION|>--- conflicted
+++ resolved
@@ -167,12 +167,10 @@
     void recreate_render_widgets();
     void remove_render_widgets();
     void add_render_widget(const QString& label);
-<<<<<<< HEAD
-    void file_change_watcher();
-=======
+
     void dragEnterEvent(QDragEnterEvent* event);
     void dropEvent(QDropEvent* event);
->>>>>>> 410ca478
+	void file_change_watcher();
 
     void start_rendering(const bool interactive);
 
