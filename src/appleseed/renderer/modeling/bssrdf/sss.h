
//
// This source file is part of appleseed.
// Visit http://appleseedhq.net/ for additional information and resources.
//
// This software is released under the MIT license.
//
// Copyright (c) 2015 Esteban Tovagliari, The appleseedhq Organization
//
// Permission is hereby granted, free of charge, to any person obtaining a copy
// of this software and associated documentation files (the "Software"), to deal
// in the Software without restriction, including without limitation the rights
// to use, copy, modify, merge, publish, distribute, sublicense, and/or sell
// copies of the Software, and to permit persons to whom the Software is
// furnished to do so, subject to the following conditions:
//
// The above copyright notice and this permission notice shall be included in
// all copies or substantial portions of the Software.
//
// THE SOFTWARE IS PROVIDED "AS IS", WITHOUT WARRANTY OF ANY KIND, EXPRESS OR
// IMPLIED, INCLUDING BUT NOT LIMITED TO THE WARRANTIES OF MERCHANTABILITY,
// FITNESS FOR A PARTICULAR PURPOSE AND NONINFRINGEMENT. IN NO EVENT SHALL THE
// AUTHORS OR COPYRIGHT HOLDERS BE LIABLE FOR ANY CLAIM, DAMAGES OR OTHER
// LIABILITY, WHETHER IN AN ACTION OF CONTRACT, TORT OR OTHERWISE, ARISING FROM,
// OUT OF OR IN CONNECTION WITH THE SOFTWARE OR THE USE OR OTHER DEALINGS IN
// THE SOFTWARE.
//

#ifndef APPLESEED_RENDERER_MODELING_BSSRDF_SSS_H
#define APPLESEED_RENDERER_MODELING_BSSRDF_SSS_H

// appleseed.renderer headers.
#include "renderer/global/globaltypes.h"

// Standard headers.
#include <cassert>
#include <cmath>
#include <cstddef>

namespace renderer
{

//
// BSSRDF reparameterization.
//
// References:
//
//   [1] A Rapid Hierarchical Rendering Technique for Translucent Materials
//       Henrik Wann Jensen, Juan Buhler
//       http://graphics.ucsd.edu/~henrik/papers/fast_bssrdf/fast_bssrdf.pdf
//
//   [2] Texture mapping for the Better Dipole model
//       Christophe Hery
//       http://graphics.pixar.com/library/TexturingBetterDipole/paper.pdf
//

// Compute Rd (integral of the diffusion profile R) given the reduced albedo alpha'
// using the reparameterization of the standard dipole model.
class ComputeRdStandardDipole
{
  public:
    explicit ComputeRdStandardDipole(const double rcp_eta);     // note: 1/eta

    double operator()(const double alpha_prime) const;

  private:
    double m_a;
};

// Compute Rd (integral of the diffusion profile R) given the reduced albedo alpha'
// using the reparameterization of the better dipole model.
class ComputeRdBetterDipole
{
  public:
    explicit ComputeRdBetterDipole(const double eta);

    double operator()(const double alpha_prime) const;

  private:
    const double m_two_c1;
    const double m_three_c2;
};

// Numerically solve for the reduced albedo alpha' given Rd.
template <typename ComputeRdFun>
double compute_alpha_prime(
    const ComputeRdFun  rd_fun,
    const double        rd);

double diffusion_coefficient(
    const double        sigma_a,
    const double        sigma_t);

double diffuse_mean_free_path(
    const double        sigma_a,
    const double        sigma_t);

double reduced_extinction_coefficient(
    const double        dmfp,
    const double        alpha_prime);

double effective_extinction_coefficient(
    const double        sigma_a,
    const double        sigma_s,
    const double        anisotropy);

void effective_extinction_coefficient(
    const Spectrum&     sigma_a,
    const Spectrum&     sigma_s,
    const double        anisotropy,
    Spectrum&           sigma_tr);

template <typename ComputeRdFun>
void compute_absorption_and_scattering(
<<<<<<< HEAD
    const ComputeRdFun  rd_fun,
    const Spectrum&     rd,                     // surface albedo
    const double        dmfp,                   // diffuse mean free path
    const double        g,                      // anisotropy
    Spectrum&           sigma_a,                // absorption coefficient
    Spectrum&           sigma_s,                // scattering coefficient
    Spectrum&           sigma_tr);              // effective extinction coefficient
=======
    const Spectrum& rd,                     // surface albedo
    const double    dmfp,                   // diffuse mean free path
    const double    eta,                    // relative index of refraction
    const double    g,                      // anisotropy
    Spectrum&       sigma_a,                // absorption coefficient
    Spectrum&       sigma_s);               // scattering coefficient
>>>>>>> a4a51299


//
// Gaussian diffusion profile.
//

double gaussian_profile(
    const double        r,
    const double        v,
    const double        r_integral_threshold);

double gaussian_profile_sample(
    const double        u,
    const double        v,
    const double        rmax2);

double gaussian_profile_pdf(
    const double        r,
    const double        v,
    const double        r_integral_threshold);


//
// Normalized diffusion profile.
//
// Reference:
//
//   Approximate Reflectance Profiles for Efficient Subsurface Scattering
//   Per H. Christensen, Brent Burley
//   http://graphics.pixar.com/library/ApproxBSSRDF/paper.pdf
//

// Compute the scaling factor s for the searchlight configuration with dmfp parameterization.
double normalized_diffusion_s(
    const double        a);                     // surface albedo

// Evaluate the diffuse reflectance profile R(r).
// The d parameter shapes the height and width of the curve and can be set
// based on artistic preference or determined based on physical parameters.
double normalized_diffusion_profile(
    const double        r,                      // radius
    const double        d);                     // curve shape
double normalized_diffusion_profile(
    const double        r,                      // radius
    const double        l,                      // mean free path length or diffuse mean free path length
    const double        s,                      // scaling factor
    const double        a);                     // surface albedo

// Sample the function r * R(r).
double normalized_diffusion_sample(
    const double        u,                      // uniform random sample in [0,1)
    const double        l,                      // mean free path length or diffuse mean free path length
    const double        s,                      // scaling factor
    const double        eps = 0.0001,           // root precision
    const size_t        max_iterations = 10);   // max root refinement iterations

// Evaluate the cumulative distribution function of r * R(r).
double normalized_diffusion_cdf(
    const double        r,                      // radius
    const double        d);                     // curve shape
double normalized_diffusion_cdf(
    const double        r,                      // radius
    const double        l,                      // mean free path length or diffuse mean free path length
    const double        s);                     // scaling factor

// Evaluate the probability density of a given sample.
double normalized_diffusion_pdf(
    const double        r,                      // radius
    const double        d);                     // curve shape
double normalized_diffusion_pdf(
    const double        r,                      // radius
    const double        l,                      // mean free path length or diffuse mean free path length
    const double        s);                     // scaling factor

// Return the radius r at which we consider R(r) zero.
double normalized_diffusion_max_radius(
    const double        d);                     // curve shape
double normalized_diffusion_max_radius(
    const double        l,                      // mean free path length or diffuse mean free path length
    const double        s);                     // scaling factor


//
// Dipole sampling.
//
// Reference:
//
//   A Practical Model for Subsurface Light Transport
//   https://graphics.stanford.edu/papers/bssrdf/bssrdf.pdf
//

double dipole_sample(
    const double        sigma_tr,
    const double        s);

double dipole_pdf(
    const double        dist,
    const double        sigma_tr);

double dipole_max_radius(const double sigma_tr);


//
// BSSRDF reparameterization implementation.
//

template <typename ComputeRdFun>
inline double compute_alpha_prime(
    const ComputeRdFun  rd_fun,
    const double        rd)
{
    if (rd == 0.0)
        return 0.0;

    double x0 = 0.0, x1 = 1.0, xmid;

    // For now simple bisection.
    // todo: switch to faster algorithm.
    for (std::size_t i = 0, iters = 50; i < iters; ++i)
    {
        xmid = 0.5 * (x0 + x1);
        const double x = rd_fun(xmid);
        x < rd ? x0 = xmid : x1 = xmid;
    }

    return xmid;
}

template <typename ComputeRdFun>
void compute_absorption_and_scattering(
    const ComputeRdFun  rd_fun,
    const Spectrum&     rd,
    const double        dmfp,
    const double        g,
    Spectrum&           sigma_a,
    Spectrum&           sigma_s,
    Spectrum&           sigma_tr)
{
    sigma_a.resize(rd.size());
    sigma_s.resize(rd.size());
    sigma_tr.resize(rd.size());

    const double rcp_g_complement = 1.0 / (1.0 - g);

    for (size_t i = 0, e = rd.size(); i < e; ++i)
    {
        assert(rd[i] >= 0.0f);
        assert(rd[i] <= 1.0f);

        // Find alpha' by numerically inverting Rd(alpha').
        const double alpha_prime = compute_alpha_prime(rd_fun, rd[i]);

        // Compute reduced extinction coefficient.
        const double sigma_t_prime =
            reduced_extinction_coefficient(dmfp, alpha_prime);

        // Compute scattering coefficient.
        const double sigma_s_prime = alpha_prime * sigma_t_prime;
        sigma_s[i] = static_cast<float>(sigma_s_prime * rcp_g_complement);

        // Compute absorption coefficient.
        sigma_a[i] = static_cast<float>(sigma_t_prime - sigma_s_prime);

        // Compute effective extinction coefficient.
        sigma_tr[i] = static_cast<float>(std::sqrt(3.0 * sigma_a[i] * sigma_t_prime));
    }
}

}       // namespace renderer

#endif  // !APPLESEED_RENDERER_MODELING_BSSRDF_SSS_H<|MERGE_RESOLUTION|>--- conflicted
+++ resolved
@@ -34,7 +34,6 @@
 
 // Standard headers.
 #include <cassert>
-#include <cmath>
 #include <cstddef>
 
 namespace renderer
@@ -112,22 +111,12 @@
 
 template <typename ComputeRdFun>
 void compute_absorption_and_scattering(
-<<<<<<< HEAD
     const ComputeRdFun  rd_fun,
     const Spectrum&     rd,                     // surface albedo
     const double        dmfp,                   // diffuse mean free path
     const double        g,                      // anisotropy
     Spectrum&           sigma_a,                // absorption coefficient
-    Spectrum&           sigma_s,                // scattering coefficient
-    Spectrum&           sigma_tr);              // effective extinction coefficient
-=======
-    const Spectrum& rd,                     // surface albedo
-    const double    dmfp,                   // diffuse mean free path
-    const double    eta,                    // relative index of refraction
-    const double    g,                      // anisotropy
-    Spectrum&       sigma_a,                // absorption coefficient
-    Spectrum&       sigma_s);               // scattering coefficient
->>>>>>> a4a51299
+    Spectrum&           sigma_s);               // scattering coefficient
 
 
 //
@@ -246,7 +235,7 @@
 
     // For now simple bisection.
     // todo: switch to faster algorithm.
-    for (std::size_t i = 0, iters = 50; i < iters; ++i)
+    for (size_t i = 0, iters = 50; i < iters; ++i)
     {
         xmid = 0.5 * (x0 + x1);
         const double x = rd_fun(xmid);
@@ -263,12 +252,10 @@
     const double        dmfp,
     const double        g,
     Spectrum&           sigma_a,
-    Spectrum&           sigma_s,
-    Spectrum&           sigma_tr)
+    Spectrum&           sigma_s)
 {
     sigma_a.resize(rd.size());
     sigma_s.resize(rd.size());
-    sigma_tr.resize(rd.size());
 
     const double rcp_g_complement = 1.0 / (1.0 - g);
 
@@ -290,9 +277,6 @@
 
         // Compute absorption coefficient.
         sigma_a[i] = static_cast<float>(sigma_t_prime - sigma_s_prime);
-
-        // Compute effective extinction coefficient.
-        sigma_tr[i] = static_cast<float>(std::sqrt(3.0 * sigma_a[i] * sigma_t_prime));
     }
 }
 
