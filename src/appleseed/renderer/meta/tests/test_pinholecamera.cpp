--- conflicted
+++ resolved
@@ -77,11 +77,7 @@
         const Camera* camera = project->get_scene()->get_active_camera();
 
         Vector2d projected;
-<<<<<<< HEAD
-        const bool success = camera->project_point(0.0f, Vector3d(0.0, 0.0, -1.0), projected);
-=======
-        success = camera->project_point(0.0, Vector3d(0.0, 0.0, -1.0), projected);
->>>>>>> b511b6ac
+        success = camera->project_point(0.0f, Vector3d(0.0, 0.0, -1.0), projected);
 
         ASSERT_TRUE(success);
         EXPECT_FEQ(Vector2d(0.5, 0.5), projected);
